# The MIT License (MIT)
# Copyright © 2023 Yuma Rao
# TODO(developer): YANEZ - MIID Team
# Copyright © 2025 YANEZ

# Permission is hereby granted, free of charge, to any person obtaining a copy of this software and associated
# documentation files (the "Software"), to deal in the Software without restriction, including without limitation
# the rights to use, copy, modify, merge, publish, distribute, sublicense, and/or sell copies of the Software,
# and to permit persons to whom the Software is furnished to do so, subject to the following conditions:

# The above copyright notice and this permission notice shall be included in all copies or substantial portions of
# the Software.

# THE SOFTWARE IS PROVIDED "AS IS", WITHOUT WARRANTY OF ANY KIND, EXPRESS OR IMPLIED, INCLUDING BUT NOT LIMITED TO
# THE WARRANTIES OF MERCHANTABILITY, FITNESS FOR A PARTICULAR PURPOSE AND NONINFRINGEMENT. IN NO EVENT SHALL
# THE AUTHORS OR COPYRIGHT HOLDERS BE LIABLE FOR ANY CLAIM, DAMAGES OR OTHER LIABILITY, WHETHER IN AN ACTION
# OF CONTRACT, TORT OR OTHERWISE, ARISING FROM, OUT OF OR IN CONNECTION WITH THE SOFTWARE OR THE USE OR OTHER
# DEALINGS IN THE SOFTWARE.
import numpy as np
from typing import List, Dict, Tuple, Any, Set
import bittensor as bt
import Levenshtein
import jellyfish
import os
import csv
import time
import traceback
import math
import random
import ollama
from datetime import datetime, timedelta
import re
import requests
from unidecode import unidecode
import geonamescache

# Import rule_evaluator for rule-based compliance checking
from MIID.validator.rule_evaluator import evaluate_rule_compliance
from MIID.validator.cheat_detection import (
    build_normalized_set,
    pairwise_similarity_metrics,
    hash_signature,
    overlap_coefficient,
    jaccard,
    detect_cheating_patterns,
)

def clean_transliteration_output(raw_response: str) -> str:
    """
    Extracts the transliterated name from LLM output, removes appended instructions,
    and any leading/trailing punctuation like '-'.
    """
    lines = raw_response.splitlines()
    transliterated = ""
    
    for line in lines:
        line = line.strip()
        if not line:
            continue
        # Skip instruction/meta lines
        if any(keyword in line.lower() for keyword in [
            "output only", "do not", "end of output", "input", "latin script"
        ]):
            continue
        if re.search(r"[A-Za-zÀ-ÿ]", line):
            transliterated = line
            break

    # Remove known script words (case-insensitive)
    for word in ["latin", "cyrillic", "arabic", "chinese"]:
        transliterated = re.sub(rf"\b{word}\b", "", transliterated, flags=re.IGNORECASE)

    # Remove unwanted characters, keep letters, hyphens, apostrophes, spaces
    transliterated = re.sub(r"[^A-Za-zÀ-ÿ\s\-\']", "", transliterated)

    # Strip leading/trailing punctuation (like '-')
    transliterated = transliterated.strip(" -")

    # Collapse multiple spaces
    transliterated = re.sub(r"\s+", " ", transliterated).strip()
    
    return transliterated


def translate_unidecode(original_name):
    """
    Fallback transliteration function using unidecode.
    Converts to ASCII.
    
    Args:
        original_name: The original name to transliterate
        
    Returns:
        The transliterated name in ASCII
    """
    english_name = unidecode(original_name)
    return english_name


# Define the reward component weights globally
MIID_REWARD_WEIGHTS = {
    ##### Quality based similarity weights (phonetic and orthographic similarity)
    "similarity_weight": 0.60,       # Combined weight for phonetic and orthographic similarity (reduced from 0.60)
    "count_weight": 0.15,            # Weight for having the correct number of variations (reduced from 0.15)
    "uniqueness_weight": 0.10,       # Weight for having unique variations (unchanged)
    "length_weight": 0.15,           # Weight for reasonable length variations (reduced from 0.15)
    ##### Rule compliance weight
    "rule_compliance_weight": 0.20,  # NEW: Weight for rule-based compliance
    ##### First/last name weights
    # Weights for combining first/last name scores in calculate_variation_quality
    "first_name_weight": 0.3, 
    "last_name_weight": 0.7
}

def reward(query: int, response: int) -> float:
    """
    Reward the miner response to the dummy request. This method returns a reward
    value for the miner, which is used to update the miner's score.

    Returns:
    - float: The reward value for the miner.
    """
    bt.logging.info(
        f"In rewards, query val: {query}, response val: {response}, rewards val: {1.0 if response == query * 2 else 0}"
    )
    return 1.0 if response == query * 2 else 0


def calculate_phonetic_similarity(original_name: str, variation: str) -> float:
    """
    Calculate phonetic similarity between two strings using a randomized subset of phonetic algorithms.
    This makes it harder for miners to game the system by not knowing which algorithms will be used.
    The selection and weighting are deterministic for each original_name.

    We randomize the subset and weights of multiple phonetic algorithms (Soundex, Metaphone, NYSIIS)
    to reduce overfitting to any single encoding. Randomness is deterministically seeded per interpreter
    session using Python’s salted hash of `original_name`, which yields:
      • Reproducibility for the same name within a single run (same selection/weights each time)
      • Variation across different runs (fresh selections/weights after interpreter restart)

    This per-run determinism and cross-run variability are intentional to balance auditability and
    anti-gaming. If strict cross-run reproducibility becomes a requirement, we can switch to a stable
    digest (e.g., SHA-256) and/or a local RNG seeded from that digest.

    """
    # Define available phonetic algorithms
    algorithms = {
        "soundex": lambda x, y: jellyfish.soundex(x) == jellyfish.soundex(y),
        "metaphone": lambda x, y: jellyfish.metaphone(x) == jellyfish.metaphone(y),
        "nysiis": lambda x, y: jellyfish.nysiis(x) == jellyfish.nysiis(y),
        # Add more algorithms if needed
    }

    # Deterministically seed the random selection based on the original name
    random.seed(hash(original_name) % 10000)
    selected_algorithms = random.sample(list(algorithms.keys()), k=min(3, len(algorithms)))

    # Generate random weights that sum to 1.0
    weights = [random.random() for _ in selected_algorithms]
    total_weight = sum(weights)
    normalized_weights = [w / total_weight for w in weights]

    # Calculate the weighted phonetic score
    phonetic_score = sum(
        algorithms[algo](original_name, variation) * weight
        for algo, weight in zip(selected_algorithms, normalized_weights)
    )

    return float(phonetic_score)

def calculate_orthographic_similarity(original_name: str, variation: str) -> float:
    """
    Calculate orthographic similarity between two strings using Levenshtein distance.
    
    Args:
        original_name: The original name
        variation: The variation to compare against
        
    Returns:
        Orthographic similarity score between 0 and 1
    """
    try:
        # Use Levenshtein distance to compare
        distance = Levenshtein.distance(original_name, variation)
        max_len = max(len(original_name), len(variation))
        
        # Calculate orthographic similarity score (0-1)
        return 1.0 - (distance / max_len)
    except Exception as e:
        bt.logging.warning(f"Error calculating orthographic score: {str(e)}")
        return 0.0

def looks_like_address(address: str) -> bool:
    address = address.strip().lower()
<<<<<<< HEAD
    address_len = address.strip().replace(" ", "").replace(",", "")
=======

    # Keep all letters (Latin and non-Latin) and numbers
    # Using a more compatible approach for Unicode characters
    address_len = re.sub(r'[^\w]', '', address.strip(), flags=re.UNICODE)
>>>>>>> f31469f8
    if len(address_len) < 30:
        return False
    if len(address_len) > 300:  # maximum length check

        return False

    # Count letters (both Latin and non-Latin) - using \w which includes Unicode letters
    letter_count = len(re.findall(r'[^\W\d]', address, flags=re.UNICODE))
    if letter_count < 20:
        return False

    if re.match(r"^[^a-zA-Z]*$", address):  # no letters at all
        bt.logging.warning(f"Address has no letters: {address}")
        return False
    if len(set(address)) < 5:  # all chars basically the same
        bt.logging.warning(f"Address has all same chars: {address}")
        return False
        
    # Has at least two digit (street number)
    number_groups = re.findall(r"\d+", address)
    if len(number_groups) < 2:
        return False

    if address.count(",") < 2:
        return False
    
    # Check for special characters that should not be in addresses
    special_chars = ['`', ':', '%', '$', '@', '*', '^', '[', ']', '{', '}']
    if any(char in address for char in special_chars):
        return False
    
    # # Contains common address words or patterns
    # common_words = ["st", "street", "rd", "road", "ave", "avenue", "blvd", "boulevard", "drive", "ln", "lane", "plaza", "city", "platz", "straße", "straße", "way", "place", "square", "allee", "allee", "gasse", "gasse"]
    # # Also check for common patterns like "1-1-1" (Japanese addresses) or "Unter den" (German)
    # has_common_word = any(word in address for word in common_words)
    # has_address_pattern = re.search(r'\d+-\d+-\d+', address) or re.search(r'unter den|marienplatz|champs|place de', address)
    
    # if not (has_common_word or has_address_pattern):
    #     return False
    
    return True

def check_with_nominatim(address: str) -> bool:
    try:
        url = "https://nominatim.openstreetmap.org/search"
        params = {"q": address, "format": "json"}
        response = requests.get(url, params=params, headers={"User-Agent": "address-checker"}, timeout=5)
        return len(response.json()) > 0
    except requests.exceptions.Timeout:
        bt.logging.warning(f"API timeout for address: {address}")
        return "TIMEOUT"
    except:
        return False

# Global country name mapping to handle variations between miner submissions and geonames data
# All keys and values are lowercase for case-insensitive matching
COUNTRY_MAPPING = {
    # Korea variations
    "korea, south": "south korea",
    "korea, north": "north korea",
    
    # Cote d'Ivoire variations
    "cote d ivoire": "ivory coast",
    "côte d'ivoire": "ivory coast",
    "cote d'ivoire": "ivory coast",
    "ivory coast": "ivory coast",
    
    # Gambia variations
    "the gambia": "gambia",
    "gambia": "gambia",
    
    # Netherlands variations
    "netherlands": "the netherlands",
    "holland": "the netherlands",
    
    # Congo variations
    "congo, democratic republic of the": "democratic republic of the congo",
    "drc": "democratic republic of the congo",
    "congo, republic of the": "republic of the congo",
    
    # Burma/Myanmar variations
    "burma": "myanmar",

    # Bonaire variations
    'bonaire': 'bonaire, saint eustatius and saba',
    
    # Additional common variations
    "usa": "united states",
    "us": "united states",
    "united states of america": "united states",
    "uk": "united kingdom",
    "great britain": "united kingdom",
    "britain": "united kingdom",
    "uae": "united arab emirates",
    "u.s.a.": "united states",
    "u.s.": "united states",
    "u.k.": "united kingdom",
}


def extract_city_country(address: str) -> tuple:
    """
    Extract city and country from an address.
    Country is always the last part.
    City is found by checking each section from right to left (excluding country)
    and validating against geonames data to ensure it's a real city in the country.
    
    Examples:
    - "115 New Cavendish Street, London W1T 5DU, United Kingdom" -> ("London", "United Kingdom")
    - "223 William Street, Melbourne VIC 3000, Australia" -> ("Melbourne", "Australia")
    - "Rosenthaler Straße 1, 10119 Berlin, Germany" -> ("Berlin", "Germany")
    - "3 Upper Alma Road, Rosebank, Cape Town, 7700, South Africa" -> ("Cape Town", "South Africa")
    - "6 , Yemen" -> ("", "Yemen")  # No valid city found
    
    Args:
        address: The address to extract from
        
    Returns:
        Tuple of (city, country) - both strings, empty if not found
    """
    if not address:
        return "", ""

    address = address.lower()
    
    parts = [p.strip() for p in address.split(",")]
    if len(parts) < 2:
        return "", ""
    
    country = parts[-1]
    country = COUNTRY_MAPPING.get(country.lower(), country.lower())
    
    # If no country found, return empty
    if not country:
        return "", ""

    # Check each section from right to left (excluding the country)
    for i in range(2, len(parts) + 1):
        candidate_index = -i
        if abs(candidate_index) > len(parts):
            break
        
        candidate_part = parts[candidate_index]
        if not candidate_part:
            continue
            
        words = candidate_part.split()
        
        # Try different combinations of words (1-2 words max)
        # Start with 2 words, then 1 word for better city matching
        for num_words in range(len(words)):
            current_word = words[num_words]

            # Try current word
            candidates = [current_word]

            # Also try current + previous (if exists)
            if num_words > 0:
                prev_plus_current = words[num_words - 1] + " " + words[num_words]
                candidates.append(prev_plus_current)

            for city_candidate in candidates:
                # Skip if contains numbers or is too short
                if any(char.isdigit() for char in city_candidate):
                    continue

                # Validate the city exists in the country
                if city_in_country(city_candidate, country):
                    return city_candidate, country

    return "", country

# Global cache for geonames data to avoid reloading
_geonames_cache = None
_cities_data = None
_countries_data = None

def get_geonames_data():
    """Get cached geonames data, loading it only once."""
    global _geonames_cache, _cities_data, _countries_data
    
    if _geonames_cache is None:
        bt.logging.info("Loading geonames data for the first time...")
        start_time = time.time()
        _geonames_cache = geonamescache.GeonamesCache()
        _cities_data = _geonames_cache.get_cities()
        _countries_data = _geonames_cache.get_countries()
        end_time = time.time()
        bt.logging.info(f"Geonames data loaded in {end_time - start_time:.2f} seconds")
    
    return _cities_data, _countries_data

def city_in_country(city_name: str, country_name: str) -> bool:
    """
    Check if a city is actually in the specified country using geonamescache.
    
    Args:
        city_name: Name of the city
        country_name: Name of the country
        
    Returns:
        True if city is in country, False otherwise
    """
    if not city_name or not country_name:
        return False
    
    try:
        cities, countries = get_geonames_data()
        
        city_name_lower = city_name.lower()
        country_name_lower = country_name.lower()
        
        # Find country code
        country_code = None
        for code, data in countries.items():
            if data.get('name', '').lower() == country_name_lower:
                country_code = code
                break
        
        if not country_code:
            return False
        
        # Only check cities that are actually in the specified country
        city_words = city_name_lower.split()
        
        for city_id, city_data in cities.items():
            # Skip cities not in the target country
            if city_data.get("countrycode", "") != country_code:
                continue
                
            city_data_name = city_data.get("name", "").lower()
            
            # Check exact match first
            if city_data_name == city_name_lower:
                return True
            # Check first word match
            elif len(city_words) >= 2 and city_data_name.startswith(city_words[0]):
                return True
            # Check second word match
            elif len(city_words) >= 2 and city_words[1] in city_data_name:
                return True
        
        return False
        
    except Exception as e:
        bt.logging.warning(f"Error checking city '{city_name}' in country '{country_name}': {str(e)}")
        return False

def validate_address_region(generated_address: str, seed_address: str) -> bool:
    """
    Validate that generated address has correct region from seed address.
    
    Special handling for disputed regions not in geonames:
    - Luhansk, Crimea, Donetsk, West Sahara
    
    Args:
        generated_address: The generated address to validate
        seed_address: The seed address to match against
        
    Returns:
        True if region is valid, False otherwise
    """
    if not generated_address or not seed_address:
        return False
    
    # Special handling for disputed regions not in geonames
    SPECIAL_REGIONS = ["luhansk", "crimea", "donetsk", "west sahara"]
    
    # Check if seed address is one of the special regions
    seed_lower = seed_address.lower()
    if seed_lower in SPECIAL_REGIONS:
        # If seed is a special region, check if that region appears in generated address
        gen_lower = generated_address.lower()
        return seed_lower in gen_lower
    
    # Extract city and country from both addresses
    gen_city, gen_country = extract_city_country(generated_address)
    seed_city, seed_country = seed_address.lower(), seed_address.lower()
    
    # If no city was extracted from generated address, it's an error
    if not gen_city:
        return False
    
    # If no country was extracted from generated address, it's an error
    if not gen_country:
        return False
    
    # Check if either city or country matches
    city_match = gen_city and seed_city and gen_city == seed_city
    country_match = gen_country and seed_country and gen_country == seed_country
    
    if not (city_match or country_match):
        bt.logging.warning(f"No city or country match for generated address: {generated_address} and seed address: {seed_address}")
        return False
    
    # If we have both city and country, validate city is in country
    if gen_city and gen_country:
        return city_in_country(gen_city, gen_country)
    
    return True

def transliterate_name_with_llm(original_name: str, script: str, model_name: str = "tinyllama:latest") -> str:
    """
    Use LLM to transliterate a non-Latin name to Latin script for phonetic comparison.
    Tries tinyllama first, then falls back to llama3.1:latest.
    
    Args:
        original_name: The original non-Latin name to transliterate
        model_name: The Ollama model to use for transliteration (if specified, uses that first)
        
    Returns:
        The transliterated name in Latin script, or fallback transliteration if all models fail
    """
    llama_models = [
        "tinyllama:latest",
        "llama3.1:latest",
    ]

    if model_name in llama_models:
        models_to_try = [model_name] + [m for m in llama_models if m != model_name]
    else:
        models_to_try = llama_models

    for current_model in models_to_try:
        attempts = 0
        while attempts < 5:
            try:
                prompt = f"Transliterate this {script} name to Latin script, output only the name:\n{original_name}"

                response = ollama.generate(
                    model=current_model,
                    prompt=prompt,
                    options={
                        'temperature': 0.1,
                        'top_p': 0.9,
                        'max_tokens': 50,
                        'timeout': 30
                    }
                )

                raw_output = response['response'].strip()

                transliterated = clean_transliteration_output(raw_output)

                # Validate transliteration: must contain at least one letter
                if transliterated and re.match(r"^[A-Za-zÀ-ÿ\s\-\']+$", transliterated):
                    bt.logging.info(f"Successfully transliterated '{original_name}' to '{transliterated}' using {current_model}")
                    return transliterated
                else:
                    bt.logging.warning(f"Invalid transliteration result for '{original_name}' with {current_model}, attempt {attempts + 1}/5")
                    attempts += 1

            except Exception as e:
                bt.logging.error(f"Error in LLM transliteration for '{original_name}' with {current_model}, attempt {attempts + 1}/5: {str(e)}")
                attempts += 1

        bt.logging.warning(f"Model {current_model} failed 5 times for '{original_name}', trying next model")

    # Fallback
    bt.logging.info(f"All LLM attempts failed for '{original_name}', using fallback transliteration")
    fallback_result = translate_unidecode(original_name)
    bt.logging.info(f"Fallback transliteration result for '{original_name}': '{fallback_result}'")
    return fallback_result


def calculate_part_score(
    original_part: str,
    variations: List[str],
    phonetic_similarity: Dict[str, float],
    orthographic_similarity: Dict[str, float],
    expected_count: int
) -> Tuple[float, Dict]:
    """Calculate score and detailed metrics for a single part (first or last name)"""
    # bt.logging.info(f"\nCalculating part score for: {original_part}")
    # bt.logging.info(f"Number of variations: {len(variations)}")
    # bt.logging.info(f"Expected count: {expected_count}")
    
    if not variations:
        bt.logging.warning("No variations provided")
        return 0.0, {}
    
    # Define the boundaries for each similarity level with no overlaps
    # There is a gap so no code can be in 2 different bounds
    phonetic_boundaries = {
        "Light": (0.80, 1.00),   # High similarity range
        "Medium": (0.60, 0.79),  # Moderate similarity range
        "Far": (0.30, 0.59)      # Low similarity range
    }
    
    orthographic_boundaries = {
        "Light": (0.70, 1.00),   # High similarity range
        "Medium": (0.50, 0.69),  # Moderate similarity range
        "Far": (0.20, 0.49)      # Low similarity range
    }
    
    # 1. Check if count matches expected count with adaptive tolerance
    # Handle case where expected_count is 0 (100% rule-based scenario)
    if expected_count == 0:
        # If no variations are expected for non-rule-compliant part, give full score
        count_score = 1.0
        bt.logging.info(f"Count score: 1.0 (no non-rule variations expected)")
    else:
        # Tolerance increases with expected count to be more forgiving for larger sets
        base_tolerance = 0.2  # 20% base tolerance
        tolerance = base_tolerance + (0.05 * (expected_count // 10))  # Add 5% per 10 expected variations
        tolerance = min(tolerance, 0.4)  # Cap at 40% maximum tolerance
        
        tolerance_range = expected_count * tolerance
        actual_count = len(variations)
        lower_bound = max(1, expected_count - tolerance_range)  # Ensure at least 1 variation required
        upper_bound = expected_count + tolerance_range
        
        if lower_bound <= actual_count <= upper_bound:
            count_score = 1.0
            #bt.logging.info(f"Count score: 1.0 (within tolerance range: {lower_bound:.1f}-{upper_bound:.1f})")
        else:
            if actual_count < lower_bound:
                deviation = lower_bound - actual_count
                #bt.logging.warning(f"Too few variations: {actual_count} < {lower_bound:.1f}")
            else:
                deviation = actual_count - upper_bound
                #bt.logging.warning(f"Too many variations: {actual_count} > {upper_bound:.1f}")
            
            # Smoother penalty curve using exponential decay
            count_score = math.exp(-deviation / expected_count)
            #bt.logging.info(f"Count score: {count_score:.3f} (penalty for deviation: {deviation})")
    
    # 2. Enhanced uniqueness check with similarity clustering
    unique_variations = []
    for var in variations:
        # Check if this variation is too similar to any existing unique variation
        is_unique = True
        for unique_var in unique_variations:
            combined_similarity = (
                calculate_phonetic_similarity(var, unique_var) * 0.7 +
                calculate_orthographic_similarity(var, unique_var) * 0.3
            )
            if combined_similarity > 0.99:  # Very high similarity threshold
                is_unique = False
                #bt.logging.warning(f"Variation '{var}' is too similar to existing variation '{unique_var}'")
                break
        if is_unique:
            unique_variations.append(var)
    
    uniqueness_score = len(unique_variations) / len(variations) if variations else 0
    # if uniqueness_score < 1.0:
    #     bt.logging.warning(f"Found similar variations. Uniqueness score: {uniqueness_score:.3f}")
    # else:
        #bt.logging.info("All variations are sufficiently unique. Uniqueness score: 1.0")
    
    # 3. Improved length reasonableness with adaptive thresholds
    length_scores = []
    for var in unique_variations:
        original_len = len(original_part)
        var_len = len(var)
        
        # Adaptive threshold based on original name length
        min_ratio = 0.6 if original_len <= 5 else 0.7  # More forgiving for short names
        
        # Consider both absolute and relative length differences
        length_ratio = min(var_len / original_len, original_len / var_len)
        absolute_diff = abs(var_len - original_len)
        
        # Combine both metrics with smooth transition
        length_score = length_ratio * (1.0 - min(1.0, absolute_diff / original_len))
        length_scores.append(length_score)
        
        # if length_score < min_ratio:
        #     bt.logging.warning(
        #         f"Variation '{var}' (len={var_len}) has poor length score {length_score:.3f} "
        #         f"compared to original '{original_part}' (len={original_len})"
        #     )
    
    length_score = sum(length_scores) / len(length_scores) if length_scores else 0
    #bt.logging.info(f"Average length score: {length_score:.3f}")
    
    # Calculate similarity scores with improved distribution analysis
    phonetic_scores = []
    orthographic_scores = []
    
    for variation in unique_variations:
        p_score = calculate_phonetic_similarity(original_part, variation)
        o_score = calculate_orthographic_similarity(original_part, variation)
        
        phonetic_scores.append(p_score)
        orthographic_scores.append(o_score)
        
        # if p_score < 0.3 and o_score < 0.3:
        #     bt.logging.warning(
        #         f"Very low similarity for variation '{variation}': "
        #         f"phonetic={p_score:.3f}, orthographic={o_score:.3f}"
        #     )
    
    # Sort scores for distribution analysis
    phonetic_scores.sort()
    orthographic_scores.sort()
    
    # Calculate quality scores with improved distribution matching
    def calculate_distribution_quality(scores, boundaries, targets):
        quality = 0.0
        total_matched = 0
        
        for level, (lower, upper) in boundaries.items():
            target_percentage = targets.get(level, 0.0)
            if target_percentage == 0.0:
                continue
                
            # Count scores in this range
            count = sum(1 for score in scores if lower <= score <= upper)
            target_count = int(target_percentage * len(scores))
            
            if target_count > 0:
                # Calculate match quality with diminishing returns
                match_ratio = count / target_count
                #match_quality = 1.0 - math.exp(-match_ratio)  # Smooth curve
                # Diminishing returns after target
                # this gives 100% at target, then diminishing returns for exceeding
                if match_ratio <= 1.0:
                    match_quality = match_ratio  # Linear up to target
                else:    
                    match_quality = 1.0 - math.exp(-(match_ratio - 1.0))  
                quality += target_percentage * match_quality
                total_matched += count
                
                # bt.logging.info(
                #     f"{level} similarity: {count}/{target_count} variations "
                #     f"({match_quality:.3f} quality)"
                # )
        
        # Penalize unmatched variations
        unmatched = len(scores) - total_matched
        if unmatched > 0:
            penalty = 0.1 * (unmatched / len(scores))
            quality = max(0.0, quality - penalty)
            # bt.logging.warning(f"Penalty of {penalty:.3f} applied for {unmatched} unmatched variations")
        
        return quality
    
    phonetic_quality = calculate_distribution_quality(
        phonetic_scores, phonetic_boundaries, phonetic_similarity
    )
    orthographic_quality = calculate_distribution_quality(
        orthographic_scores, orthographic_boundaries, orthographic_similarity
    )
    
    # Calculate combined similarity score
    similarity_score = (phonetic_quality + orthographic_quality) / 2  # Average of both similarities
    #bt.logging.info(f"Similarity score: {similarity_score:.3f} (phonetic: {phonetic_quality:.3f}, orthographic: {orthographic_quality:.3f})")
    
    # Apply minimum similarity threshold to prevent gaming
    # If similarity is very low, severely reduce the score
    min_similarity_threshold = 0.2
    if similarity_score < min_similarity_threshold:
        #bt.logging.warning(f"Very low similarity score ({similarity_score:.3f}) detected - applying penalty")
        # Penalize low similarity scores
        similarity_score *= 0.1  # Keep only 10% of the similarity score
        #bt.logging.warning(f"Adjusted similarity score: {similarity_score:.3f}")
    #########################################################
    ### move this to config file
    # Calculate final quality score with all factors - updated weights from analysis
    # Use the globally defined weights
    similarity_weight = MIID_REWARD_WEIGHTS["similarity_weight"]
    count_weight = MIID_REWARD_WEIGHTS["count_weight"]
    uniqueness_weight = MIID_REWARD_WEIGHTS["uniqueness_weight"]
    length_weight = MIID_REWARD_WEIGHTS["length_weight"]
    
    final_score = (
        similarity_weight * similarity_score +
        count_weight * count_score +
        uniqueness_weight * uniqueness_score +
        length_weight * length_score
    )
    
    # # DETAILED LOGGING FOR DEBUGGING 0.0 SCORES
    # bt.logging.info(f"--- DETAILED SCORE CALCULATION FOR '{original_part}' ---")
    # bt.logging.info(f"Similarity Score: {similarity_score:.4f} (Weight: {similarity_weight}) -> Contributes: {similarity_weight * similarity_score:.4f}")
    # bt.logging.info(f"Count Score: {count_score:.4f} (Weight: {count_weight}) -> Contributes: {count_weight * count_score:.4f}")
    # bt.logging.info(f"Uniqueness Score: {uniqueness_score:.4f} (Weight: {uniqueness_weight}) -> Contributes: {uniqueness_weight * uniqueness_score:.4f}")
    # bt.logging.info(f"Length Score: {length_score:.4f} (Weight: {length_weight}) -> Contributes: {length_weight * length_score:.4f}")
    # bt.logging.info(f"FINAL PART SCORE for '{original_part}': {final_score:.4f}")
    # bt.logging.info(f"--- END DETAILED CALCULATION ---")
    
    if final_score == 0:
        bt.logging.warning(f"Zero score for '{original_part}'. Possible reasons:")
        if len(variations) == 0:
            bt.logging.warning("  - No variations provided")
        if similarity_score == 0:
            bt.logging.warning("  - All variations had very low similarity scores")
        if uniqueness_score == 0:
            bt.logging.warning("  - All variations were too similar to each other")
    
    # Just before returning the final_score, prepare the detailed metrics
    detailed_metrics = {
        "similarity": {
            "phonetic": float(phonetic_quality),
            "orthographic": float(orthographic_quality),
            "combined": float(similarity_score)
        },
        "count": {
            "actual": actual_count,
            "expected": expected_count,
            "score": float(count_score)
        },
        "uniqueness": {
            "unique_count": len(unique_variations),
            "total_count": len(variations),
            "score": float(uniqueness_score)
        },
        "length": {
            "score": float(length_score)
        },
        "variations": [{
            "variation": var,
            "phonetic_score": float(calculate_phonetic_similarity(original_part, var)),
            "orthographic_score": float(calculate_orthographic_similarity(original_part, var)),
            "length_ratio": float(len(var)) / float(len(original_part))
        } for var in variations]
    }
    
    return final_score, detailed_metrics


def calculate_part_score_phonetic_only(
    original_part: str,
    variations: List[str],
    phonetic_similarity: Dict[str, float],
    expected_count: int
) -> Tuple[float, Dict]:
    """Calculate score and detailed metrics for a single part (first or last name) using only phonetic similarity"""
    
    if not variations:
        bt.logging.warning("No variations provided")
        return 0.0, {}
    
    # Define the boundaries for phonetic similarity levels with no overlaps
    # There is a gap so no code can be in 2 different bounds
    phonetic_boundaries = {
        "Light": (0.80, 1.00),   # High similarity range
        "Medium": (0.60, 0.79),  # Moderate similarity range
        "Far": (0.30, 0.59)      # Low similarity range
    }
    
    # 1. Check if count matches expected count with adaptive tolerance
    # Handle case where expected_count is 0 (100% rule-based scenario)
    if expected_count == 0:
        # If no variations are expected for non-rule-compliant part, give full score
        count_score = 1.0
        bt.logging.info(f"Count score: 1.0 (no non-rule variations expected)")
    else:
        # Tolerance increases with expected count to be more forgiving for larger sets
        base_tolerance = 0.2  # 20% base tolerance
        tolerance = base_tolerance + (0.05 * (expected_count // 10))  # Add 5% per 10 expected variations
        tolerance = min(tolerance, 0.4)  # Cap at 40% maximum tolerance
        
        tolerance_range = expected_count * tolerance
        actual_count = len(variations)
        lower_bound = max(1, expected_count - tolerance_range)  # Ensure at least 1 variation required
        upper_bound = expected_count + tolerance_range
        
        if lower_bound <= actual_count <= upper_bound:
            count_score = 1.0
            #bt.logging.info(f"Count score: 1.0 (within tolerance range: {lower_bound:.1f}-{upper_bound:.1f})")
        else:
            if actual_count < lower_bound:
                deviation = lower_bound - actual_count
                #bt.logging.warning(f"Too few variations: {actual_count} < {lower_bound:.1f}")
            else:
                deviation = actual_count - upper_bound
                #bt.logging.warning(f"Too many variations: {actual_count} > {upper_bound:.1f}")
            
            # Smoother penalty curve using exponential decay
            count_score = math.exp(-deviation / expected_count)
            #bt.logging.info(f"Count score: {count_score:.3f} (penalty for deviation: {deviation})")
    
    # 2. Enhanced uniqueness check with phonetic similarity clustering
    unique_variations = []
    for var in variations:
        # Check if this variation is too similar to any existing unique variation
        is_unique = True
        for unique_var in unique_variations:
            phonetic_sim = calculate_phonetic_similarity(var, unique_var)
            if phonetic_sim > 0.99:  # Very high similarity threshold
                is_unique = False
                #bt.logging.warning(f"Variation '{var}' is too similar to existing variation '{unique_var}'")
                break
        if is_unique:
            unique_variations.append(var)
    
    uniqueness_score = len(unique_variations) / len(variations) if variations else 0
    
    # 3. Improved length reasonableness with adaptive thresholds
    length_scores = []
    for var in unique_variations:
        original_len = len(original_part)
        var_len = len(var)
        
        # Adaptive threshold based on original name length
        min_ratio = 0.6 if original_len <= 5 else 0.7  # More forgiving for short names
        
        # Consider both absolute and relative length differences
        length_ratio = min(var_len / original_len, original_len / var_len)
        absolute_diff = abs(var_len - original_len)
        
        # Combine both metrics with smooth transition
        length_score = length_ratio * (1.0 - min(1.0, absolute_diff / original_len))
        length_scores.append(length_score)
        
    
    length_score = sum(length_scores) / len(length_scores) if length_scores else 0
    #bt.logging.info(f"Average length score: {length_score:.3f}")
    
    # Calculate phonetic similarity scores with improved distribution analysis
    phonetic_scores = []
    
    for variation in unique_variations:
        p_score = calculate_phonetic_similarity(original_part, variation)
        phonetic_scores.append(p_score)
        
    # Sort scores for distribution analysis
    phonetic_scores.sort()
    
    # Calculate quality scores with improved distribution matching
    def calculate_distribution_quality(scores, boundaries, targets):
        quality = 0.0
        total_matched = 0
        
        for level, (lower, upper) in boundaries.items():
            target_percentage = targets.get(level, 0.0)
            if target_percentage == 0.0:
                continue
                
            # Count scores in this range
            count = sum(1 for score in scores if lower <= score <= upper)
            target_count = int(target_percentage * len(scores))
            
            if target_count > 0:
                # Calculate match quality with diminishing returns
                match_ratio = count / target_count
                #match_quality = 1.0 - math.exp(-match_ratio)  # Smooth curve
                # Diminishing returns after target
                # this gives 100% at target, then diminishing returns for exceeding
                if match_ratio <= 1.0:
                    match_quality = match_ratio  # Linear up to target
                else:    
                    match_quality = 1.0 - math.exp(-(match_ratio - 1.0))  
                quality += target_percentage * match_quality
                total_matched += count
                
                # bt.logging.info(
                #     f"{level} similarity: {count}/{target_count} variations "
                #     f"({match_quality:.3f} quality)"
                # )
        
        # Penalize unmatched variations
        unmatched = len(scores) - total_matched
        if unmatched > 0:
            penalty = 0.1 * (unmatched / len(scores))
            quality = max(0.0, quality - penalty)
            # bt.logging.warning(f"Penalty of {penalty:.3f} applied for {unmatched} unmatched variations")
        
        return quality
    
    phonetic_quality = calculate_distribution_quality(
        phonetic_scores, phonetic_boundaries, phonetic_similarity
    )
    
    # Use only phonetic similarity score
    similarity_score = phonetic_quality
    
    # Apply minimum similarity threshold to prevent gaming
    # If similarity is very low, severely reduce the score
    min_similarity_threshold = 0.2
    if similarity_score < min_similarity_threshold:
        similarity_score *= 0.1  # Keep only 10% of the similarity score

    similarity_weight = MIID_REWARD_WEIGHTS["similarity_weight"]
    count_weight = MIID_REWARD_WEIGHTS["count_weight"]
    uniqueness_weight = MIID_REWARD_WEIGHTS["uniqueness_weight"]
    length_weight = MIID_REWARD_WEIGHTS["length_weight"]
    
    final_score = (
        similarity_weight * similarity_score +
        count_weight * count_score +
        uniqueness_weight * uniqueness_score +
        length_weight * length_score
    )
    if final_score == 0:
        bt.logging.warning(f"Zero score for '{original_part}'. Possible reasons:")
        if len(variations) == 0:
            bt.logging.warning("  - No variations provided")
        if similarity_score == 0:
            bt.logging.warning("  - All variations had very low phonetic similarity scores")
        if uniqueness_score == 0:
            bt.logging.warning("  - All variations were too similar to each other")
    
    # Just before returning the final_score, prepare the detailed metrics
    detailed_metrics = {
        "similarity": {
            "phonetic": float(phonetic_quality),
            "combined": float(similarity_score)
        },
        "count": {
            "actual": actual_count,
            "expected": expected_count,
            "score": float(count_score)
        },
        "uniqueness": {
            "unique_count": len(unique_variations),
            "total_count": len(variations),
            "score": float(uniqueness_score)
        },
        "length": {
            "score": float(length_score)
        },
        "variations": [{
            "variation": var,
            "phonetic_score": float(calculate_phonetic_similarity(original_part, var)),
            "length_ratio": float(len(var)) / float(len(original_part))
        } for var in variations]
    }
    
    return final_score, detailed_metrics


def get_name_part_weights(name: str) -> dict:
    """Generate weights for different name parts based on name characteristics, with randomness."""
    random.seed(hash(name) % 10000)
    name_parts = name.split()
    if len(name_parts) < 2:
        return {"first_name_weight": 1.0, "last_name_weight": 0.0}
    lengths = [len(part) for part in name_parts]
    total_length = sum(lengths)
    weights = []
    for length in lengths:
        base_weight = length / total_length
        randomized_weight = base_weight * random.uniform(0.8, 1.2)  # 20% randomness
        weights.append(randomized_weight)
    total_weight = sum(weights)
    normalized_weights = [w / total_weight for w in weights]

    return {
        "first_name_weight": normalized_weights[0],
        "last_name_weight": normalized_weights[1]
    }

def calculate_variation_quality(
    original_name: str,  # Full name as a string
    variations: List[str],
    phonetic_similarity: Dict[str, float] = None,
    orthographic_similarity: Dict[str, float] = None,
    expected_count: int = 10,
    rule_based: Dict[str, Any] = None  # New parameter for rule-based metadata
) -> Tuple[float, Dict]:
    """
    Calculate the quality of execution vectors (name variations) for threat detection.
    Returns both the quality score and detailed metrics.
    """
    #bt.logging.info(f"\n{'='*50}")
    #bt.logging.info(f"Calculating variation quality for: {original_name}")
    #bt.logging.info(f"Total variations: {len(variations)}")
    #bt.logging.info(f"Expected count: {expected_count}")

    # Default similarity preferences if none provided
    if phonetic_similarity is None:
        phonetic_similarity = {"Medium": 1.0}
    if orthographic_similarity is None:
        orthographic_similarity = {"Medium": 1.0}

    # First, calculate rule compliance to identify rule-based variations
    rule_compliance_score = 0.0
    rule_compliance_metrics = {}
    rule_compliant_variations = set()
    target_percentage = 0.0
    effective_target_rules = []

    if rule_based and "selected_rules" in rule_based:
        #bt.logging.info("\nCalculating rule-based compliance score:")
        target_rules = rule_based.get("selected_rules", [])
        
        # The pre-filtering logic has been moved to evaluate_rule_compliance
        effective_target_rules = target_rules

        if effective_target_rules:
            target_percentage = rule_based.get("rule_percentage", 30) / 100.0  # Convert to fraction
            rule_compliance_score, rule_compliance_metrics = calculate_rule_compliance_score(
                original_name,
                variations,
                effective_target_rules,
                target_percentage
            )
            if "rules_satisfied_by_variation" in rule_compliance_metrics:
                rule_compliant_variations = set(rule_compliance_metrics["rules_satisfied_by_variation"].keys())
    else:
        bt.logging.info("No rule-based requirements specified")

    # Separate variations into rule-compliant and non-rule-compliant
    non_rule_compliant_variations = [
        var for var in variations if var not in rule_compliant_variations
    ]
    
    # Split the original name into first and last name
    name_parts = original_name.split()
    part_weights = get_name_part_weights(original_name)
    if len(name_parts) < 2:
        first_name = original_name
        last_name = None
        #bt.logging.warning(f"Could not split name '{original_name}' into first and last name")
    else:
        first_name = name_parts[0]
        last_name = name_parts[-1]
        #bt.logging.info(f"Using first name: '{first_name}', last name: '{last_name}'")
    
    # Process NON-RULE-COMPLIANT variations for base quality score
    first_name_variations = []
    last_name_variations = []
    
    for variation in non_rule_compliant_variations:
        parts = variation.split()
        if len(parts) >= 2:
            first_name_variations.append(parts[0])
            last_name_variations.append(parts[-1])
        elif len(parts) == 1:
            # If variation is a single word and we expect two names,
            # this should be considered a lower quality variation
            if last_name:
                bt.logging.warning(f"Single word variation '{variation}' for full name '{original_name}'")
                # Only use it for first name with a penalty
                first_name_variations.append(parts[0])
            else:
                # If original is also single word, use normally
                first_name_variations.append(parts[0])
        else:
            bt.logging.warning(f"Empty variation found for '{original_name}'")

    # Adjust expected count for non-rule-compliant part
    expected_base_count = expected_count * (1.0 - target_percentage)

    #bt.logging.info(f"First name variations (non-rule): {len(first_name_variations)}")
    #if last_name:
    #    bt.logging.info(f"Last name variations (non-rule): {len(last_name_variations)}")
    
    # Calculate score for first name (non-rule-compliant part)
    #bt.logging.info("\nCalculating first name score (non-rule-compliant):")
    first_name_score, first_metrics = calculate_part_score(
        first_name,
        first_name_variations,
        phonetic_similarity,
        orthographic_similarity,
        expected_base_count
    )
    
    # Calculate score for last name if available
    last_name_score = 0.0
    last_metrics = {}
    if last_name:
        #bt.logging.info("\nCalculating last name score (non-rule-compliant):")
        last_name_score, last_metrics = calculate_part_score(
            last_name,
            last_name_variations,
            phonetic_similarity,
            orthographic_similarity,
            expected_base_count
        )
        
        # Apply penalty for missing last names in non-rule-compliant variations
        if len(last_name_variations) < len(non_rule_compliant_variations):
            missing_ratio = (len(non_rule_compliant_variations) - len(last_name_variations)) / len(non_rule_compliant_variations) if len(non_rule_compliant_variations) > 0 else 0
            last_name_score *= (1.0 - missing_ratio)
            bt.logging.warning(f"Applied missing last name penalty (non-rule): {missing_ratio:.2f}")

    # Combine first/last name scores for the base_score
    if last_name:
        base_score = (
            part_weights.get("first_name_weight", MIID_REWARD_WEIGHTS["first_name_weight"]) * first_name_score +
            part_weights.get("last_name_weight", MIID_REWARD_WEIGHTS["last_name_weight"]) * last_name_score
        )
    else:
        # If no last name, use only first name score
        base_score = first_name_score
        
    # If no non-rule variations were expected, the base_score is not penalized.
    # This is separated from the case where they were expected but not provided.
    if expected_base_count == 0:
        base_score = 1.0 # Or some other neutral value, 1.0 seems fair to not penalize.
    
    # Apply rule compliance to final score using weights from the global config
    rule_compliance_weight = MIID_REWARD_WEIGHTS["rule_compliance_weight"]
    
    # If rules were requested but none were applicable to this name, adjust weights
    # to base the score entirely on similarity.
    if rule_based and "selected_rules" in rule_based and not effective_target_rules:
        bt.logging.debug(f"⚖️ No rules applicable for '{original_name}', adjusting weights. Base score will be final score.")
        base_weight = 1.0
        rule_compliance_weight = 0.0
    else:
        base_weight = 1.0 - rule_compliance_weight

    # The base_score already contains the other weighted components (length, count, uniqueness)
    # So we need to scale it down to make room for the rule compliance component
    final_score = (base_weight * base_score) + (rule_compliance_weight * rule_compliance_score)

    # Prepare detailed metrics
    detailed_metrics = {
        "first_name": {
            "score": float(first_name_score),
            "metrics": first_metrics
        },
        "base_score": float(base_score),
        "final_score": float(final_score),
        "variation_count": len(variations),
        "non_rule_compliant_variations_count": len(non_rule_compliant_variations),
        "rule_compliant_variations_count": len(rule_compliant_variations)
    }
    
    if last_name:
        detailed_metrics["last_name"] = {
            "score": float(last_name_score),
            "metrics": last_metrics
        }
        
    if rule_based:
        detailed_metrics["rule_compliance"] = {
            "score": float(rule_compliance_score),
            "metrics": rule_compliance_metrics
        }

    # bt.logging.info(f"\nFinal score breakdown for '{original_name}':")
    # bt.logging.info(f"  - First name score (non-rule): {first_name_score:.3f}")
    # if last_name:
    #     bt.logging.info(f"  - Last name score (non-rule): {last_name_score:.3f}")
    # bt.logging.info(f"  - Base similarity score (non-rule): {base_score:.3f}")
    # if rule_based:
    #     bt.logging.info(f"  - Rule compliance score: {rule_compliance_score:.3f} (weight: {rule_compliance_weight:.2f})")
    # bt.logging.info(f"  - Final score: {final_score:.3f}")
    
    if final_score == 0:
        bt.logging.warning(f"Zero final score for '{original_name}'. Possible reasons:")
        if first_name_score == 0 and len(non_rule_compliant_variations) > 0:
            bt.logging.warning("  - Zero first name score on non-rule variations")
        if last_name and last_name_score == 0 and len(last_name_variations) > 0:
            bt.logging.warning("  - Zero last name score on non-rule variations")
        if len(variations) == 0:
            bt.logging.warning("  - No variations provided")
        if rule_based and rule_compliance_score == 0 and len(rule_compliant_variations) > 0:
            bt.logging.warning("  - Zero rule compliance score on rule-compliant variations")
    
    #bt.logging.info(f"{'='*50}\n")
    return final_score, base_score, detailed_metrics


def calculate_variation_quality_phonetic_only(
    original_name: str,  # Full name as a string
    variations: List[str],
    phonetic_similarity: Dict[str, float] = None,
    expected_count: int = 10
) -> Tuple[float, float, Dict]:
    """
    Calculate the quality of execution vectors (name variations) using ONLY phonetic similarity.
    No rule-based scoring, no orthographic similarity - just phonetic similarity for both first and last names.
    """

    # Default phonetic similarity preferences if none provided
    if phonetic_similarity is None:
        phonetic_similarity = {"Medium": 1.0}

    # Split the original name into first and last name
    name_parts = original_name.split()
    part_weights = get_name_part_weights(original_name)
    if len(name_parts) < 2:
        first_name = original_name
        last_name = None
    else:
        first_name = name_parts[0]
        last_name = name_parts[-1]
    
    # Process ALL variations for phonetic-only scoring
    first_name_variations = []
    last_name_variations = []
    
    for variation in variations:
        parts = variation.split()
        if len(parts) >= 2:
            first_name_variations.append(parts[0])
            last_name_variations.append(parts[-1])
        elif len(parts) == 1:
            # If variation is a single word and we expect two names,
            # this should be considered a lower quality variation
            if last_name:
                bt.logging.warning(f"Single word variation '{variation}' for full name '{original_name}'")
                # Only use it for first name with a penalty
                first_name_variations.append(parts[0])
            else:
                # If original is also single word, use normally
                first_name_variations.append(parts[0])
        else:
            bt.logging.warning(f"Empty variation found for '{original_name}'")

    # Calculate phonetic-only score for first name
    first_name_score, first_metrics = calculate_part_score_phonetic_only(
        first_name,
        first_name_variations,
        phonetic_similarity,
        expected_count
    )
    
    # Calculate phonetic-only score for last name if available
    last_name_score = 0.0
    last_metrics = {}
    if last_name:
        #bt.logging.info("\nCalculating last name score (phonetic-only):")
        last_name_score, last_metrics = calculate_part_score_phonetic_only(
            last_name,
            last_name_variations,
            phonetic_similarity,
            expected_count
        )
        
        # Apply penalty for missing last names in variations
        if len(last_name_variations) < len(variations):
            missing_ratio = (len(variations) - len(last_name_variations)) / len(variations) if len(variations) > 0 else 0
            last_name_score *= (1.0 - missing_ratio)
            bt.logging.warning(f"Applied missing last name penalty: {missing_ratio:.2f}")

    # Combine first/last name scores for the final score
    if last_name:
        final_score = (
            part_weights.get("first_name_weight", MIID_REWARD_WEIGHTS["first_name_weight"]) * first_name_score +
            part_weights.get("last_name_weight", MIID_REWARD_WEIGHTS["last_name_weight"]) * last_name_score
        )
        base_score = final_score  # Same as final score since no rule compliance
    else:
        # If no last name, use only first name score
        final_score = first_name_score
        base_score = final_score

    # Prepare detailed metrics
    detailed_metrics = {
        "first_name": {
            "score": float(first_name_score),
            "metrics": first_metrics
        },
        "final_score": float(final_score),
        "base_score": float(base_score),
        "variation_count": len(variations),
        "scoring_method": "phonetic_only"
    }
    
    if last_name:
        detailed_metrics["last_name"] = {
            "score": float(last_name_score),
            "metrics": last_metrics
        }
    
    if final_score == 0:
        bt.logging.warning(f"Zero final score for '{original_name}'. Possible reasons:")
        if first_name_score == 0 and len(first_name_variations) > 0:
            bt.logging.warning("  - Zero first name phonetic score")
        if last_name and last_name_score == 0 and len(last_name_variations) > 0:
            bt.logging.warning("  - Zero last name phonetic score")
        if len(variations) == 0:
            bt.logging.warning("  - No variations provided")

    return final_score, base_score, detailed_metrics


def _calculate_similarity_and_penalties(responses: list, uids: list, seed_names: list, detailed_metrics: list, rewards: np.ndarray) -> tuple:
    """
    Calculate similarity between miner responses and determine penalties for duplication.
    Also, calculate penalties for excessive use of special characters.

    Args:
        responses: A list of response objects from miners.
        uids: A list of miner UIDs.
        seed_names: A list of seed names for which variations were requested.
        detailed_metrics: A list of dictionaries with detailed metrics for each miner.
        rewards: The current rewards for each miner.

    Returns:
        A tuple containing the updated rewards and detailed_metrics list.
    """
    
    bt.logging.info(f"\n{'='*60}")
    bt.logging.info(f"🔍 CHEATING DETECTION ANALYSIS")
    bt.logging.info(f"{'='*60}")
    bt.logging.info(f"Analyzing {len(uids)} miners for cheating patterns...")
    
    # Convert IdentitySynapse objects to dictionaries for cheat detection
    response_dicts = []
    for response in responses:
        if hasattr(response, 'variations') and response.variations:
            response_dicts.append(response.variations)
        else:
            response_dicts.append({})
    
    cheating_results = detect_cheating_patterns(response_dicts, uids, rewards, seed_names)

    duplication_penalties = cheating_results["duplication_penalties"]
    signature_penalties = cheating_results["signature_penalties"]
    collusion_penalties = cheating_results["collusion_penalties"]
    special_char_penalties = cheating_results["special_char_penalties"]
    address_duplication_penalties = cheating_results["address_duplication_penalties"]
    special_char_ratios = cheating_results["special_char_ratios"]
    special_char_counts = cheating_results["special_char_counts"]
    total_variations_counts = cheating_results["total_variations_counts"]
    
    # Analyze penalty patterns for summary
    penalized_miners = []
    collusion_groups = []
    duplication_pairs = []
    signature_duplicates = []
    special_char_offenders = []
    address_duplication_offenders = []
    
    # Collect penalty statistics
    for i, uid in enumerate(uids):
        total_penalty = 0
        penalties_applied = []
        
        if collusion_penalties[i] > 0:
            total_penalty += collusion_penalties[i]
            penalties_applied.append(f"collusion({collusion_penalties[i]:.2f})")
            collusion_groups.append(uid)
            
        if duplication_penalties[i] > 0:
            total_penalty += duplication_penalties[i]
            penalties_applied.append(f"duplication({duplication_penalties[i]:.2f})")
            duplication_pairs.append(uid)
            
        if signature_penalties[i] > 0:
            total_penalty += signature_penalties[i]
            penalties_applied.append(f"signature({signature_penalties[i]:.2f})")
            signature_duplicates.append(uid)
            
        if special_char_penalties[i] > 0:
            total_penalty += special_char_penalties[i]
            penalties_applied.append(f"special_chars({special_char_penalties[i]:.2f})")
            special_char_offenders.append(uid)
            
        if address_duplication_penalties[i] > 0:
            total_penalty += address_duplication_penalties[i]
            penalties_applied.append(f"address_duplication({address_duplication_penalties[i]:.2f})")
            address_duplication_offenders.append(uid)
            
        if total_penalty > 0:
            penalized_miners.append((uid, total_penalty, penalties_applied))
    
    # Log summary of findings
    bt.logging.info(f"\n📊 CHEATING DETECTION SUMMARY:")
    bt.logging.info(f"  • Total miners analyzed: {len(uids)}")
    bt.logging.info(f"  • Miners with penalties: {len(penalized_miners)}")
    bt.logging.info(f"  • Honest miners: {len(uids) - len(penalized_miners)}")
    
    if penalized_miners:
        bt.logging.info(f"\n🚨 CHEATING PATTERNS DETECTED:")
        
        if collusion_groups:
            bt.logging.info(f"  • Collusion groups: {len(collusion_groups)} miners")
            bt.logging.info(f"    Miners: {', '.join(str(uid) for uid in collusion_groups)}")
            
        if duplication_pairs:
            bt.logging.info(f"  • Duplication pairs: {len(duplication_pairs)} miners")
            bt.logging.info(f"    Miners: {', '.join(str(uid) for uid in duplication_pairs)}")
            
        if signature_duplicates:
            bt.logging.info(f"  • Signature duplicates: {len(signature_duplicates)} miners")
            bt.logging.info(f"    Miners: {', '.join(str(uid) for uid in signature_duplicates)}")
            
        if special_char_offenders:
            bt.logging.info(f"  • Special character abuse: {len(special_char_offenders)} miners")
            bt.logging.info(f"    Miners: {', '.join(str(uid) for uid in special_char_offenders)}")
            
        if address_duplication_offenders:
            bt.logging.info(f"  • Address duplication: {len(address_duplication_offenders)} miners")
            bt.logging.info(f"    Miners: {', '.join(str(uid) for uid in address_duplication_offenders)}")
            
        bt.logging.info(f"\n⚠️  PENALTY BREAKDOWN:")
        for uid, total_penalty, penalties in penalized_miners:
            bt.logging.info(f"  • Miner {uid}: {total_penalty:.3f} total penalty [{', '.join(penalties)}]")
    else:
        bt.logging.info(f"\n✅ NO CHEATING DETECTED")
        bt.logging.info(f"  All {len(uids)} miners appear to be honest")
    
    bt.logging.info(f"\n{'='*60}")
    
    # Apply penalties and update metrics
    updated_rewards = np.copy(rewards)
    num_miners = len(responses)
    for i in range(num_miners):
        uid = uids[i]
        total_penalty = 0

        # Always record special character observability metrics
        if i < len(detailed_metrics):
            miner_metrics = detailed_metrics[i]
            miner_metrics.setdefault('penalties', {})
            miner_metrics['penalties']['special_chars_ratio'] = float(special_char_ratios[i])
            miner_metrics['penalties']['special_char_variations_count'] = int(special_char_counts[i])
            miner_metrics['penalties']['total_variations_count'] = int(total_variations_counts[i])

        # Collusion Penalty
        if collusion_penalties[i] > 0:
            penalty_amount = collusion_penalties[i]
            total_penalty += penalty_amount
            if i < len(detailed_metrics):
                miner_metrics = detailed_metrics[i]
                miner_metrics.setdefault('penalties', {})
                miner_metrics['penalties']['collusion'] = penalty_amount

        # Duplication Penalty
        if duplication_penalties[i] > 0:
            penalty_amount = duplication_penalties[i]
            total_penalty += penalty_amount
            if i < len(detailed_metrics):
                miner_metrics = detailed_metrics[i]
                miner_metrics.setdefault('penalties', {})
                miner_metrics['penalties']['duplication'] = penalty_amount

        # Signature (exact-copy) Penalty
        if signature_penalties[i] > 0:
            penalty_amount = signature_penalties[i]
            total_penalty += penalty_amount
            if i < len(detailed_metrics):
                miner_metrics = detailed_metrics[i]
                miner_metrics.setdefault('penalties', {})
                miner_metrics['penalties']['signature_copy'] = penalty_amount

        # Special Character Penalty
        if special_char_penalties[i] > 0:
            penalty_amount = special_char_penalties[i]
            total_penalty += penalty_amount
            if i < len(detailed_metrics):
                miner_metrics = detailed_metrics[i]
                miner_metrics.setdefault('penalties', {})
                miner_metrics['penalties']['special_chars'] = penalty_amount

        # Address Duplication Penalty
        if address_duplication_penalties[i] > 0:
            penalty_amount = address_duplication_penalties[i]
            total_penalty += penalty_amount
            if i < len(detailed_metrics):
                miner_metrics = detailed_metrics[i]
                miner_metrics.setdefault('penalties', {})
                miner_metrics['penalties']['post_address_duplication'] = penalty_amount

        # Apply combined penalty
        if total_penalty > 0:
            total_penalty = min(total_penalty, 1.0) # Cap total penalty
            current_reward = updated_rewards[i]
            penalized_reward = current_reward * (1.0 - total_penalty)
            updated_rewards[i] = penalized_reward
            if i < len(detailed_metrics):
                # Record post-processing penalties separately and combined with pre-penalties
                miner_metrics = detailed_metrics[i]
                miner_metrics.setdefault('penalties', {})
                miner_metrics['penalties']['post_total_penalty'] = float(total_penalty)
                pre_total_penalty = float(miner_metrics['penalties'].get('total_penalty', 0.0))
                # miner_metrics['penalties']['overall_total_penalty'] = (1.0 - pre_total_penalty) * (1.0 - total_penalty)
                miner_metrics['penalties']['overall_total_penalty'] = 1.0 - ((1.0 - pre_total_penalty) * (1.0 - total_penalty))
                detailed_metrics[i]['final_reward'] = penalized_reward

    bt.logging.info(f"✅ Cheating detection and penalty application completed")
    bt.logging.info(f"{'='*60}\n")
    
    return updated_rewards, detailed_metrics


def _grade_dob_variations(variations: Dict[str, List[List[str]]], seed_dob: List[str], miner_metrics: Dict[str, Any]) -> Dict[str, Any]:
    """
    Grade DOB variations based on the required criteria.
    Each seed name gets its own score based on variations found, then scores are averaged.
    """
    
    # Required day ranges (max days for each category)
    ranges = [1, 3, 30, 90, 365]  # ±1, ±3, ±30, ±90, ±365 days
    total_ranges = len(ranges) + 1  # +1 for year_month
    
    # Store detailed breakdown in results (do the work once)
    detailed_breakdown = {
        "seed_dobs": [],
        "variations_by_name": {},
        "category_classifications": {}
    }
    
    # Track individual scores for each name
    name_scores = []
    all_found_ranges = set()
    
    for name_idx, name in enumerate(variations.keys()):
        if name not in variations or len(variations[name]) < 1 or name_idx >= len(seed_dob):
            continue
            
        if not seed_dob[name_idx]:
            continue
            
        # Extract DOB variations for this name
        all_variations = variations[name]
        dob_variations = [var[1] for var in all_variations if len(var) > 1]  # Include empty strings for proper counting
        
        if not dob_variations:
            continue
        
        # Check for duplicates within this name's DOB variations
        unique_dobs = set()
        duplicates_in_name = 0
        duplicate_details = []
        
        for dob_var in dob_variations:
            if dob_var and dob_var in unique_dobs:
                duplicates_in_name += 1
                duplicate_details.append(dob_var)
            elif dob_var:
                unique_dobs.add(dob_var)
        
        # Category classification for this name (do the work once)
        name_found_ranges = set()
        try:
            seed_date = datetime.strptime(seed_dob[name_idx], "%Y-%m-%d")
            categories = {}
            
            for dob_var in dob_variations:
                if not dob_var:
                    continue
                    
                try:
                    # Try full date format first
                    var_date = datetime.strptime(dob_var, "%Y-%m-%d")
                    day_diff = abs((var_date - seed_date).days)
                    
                    # Classify this variation
                    if day_diff <= 1:
                        category = "±1 day"
                        name_found_ranges.add(1)
                        all_found_ranges.add(1)
                    elif day_diff <= 3:
                        category = "±3 days"
                        name_found_ranges.add(3)
                        all_found_ranges.add(3)
                    elif day_diff <= 30:
                        category = "±30 days"
                        name_found_ranges.add(30)
                        all_found_ranges.add(30)
                    elif day_diff <= 90:
                        category = "±90 days"
                        name_found_ranges.add(90)
                        all_found_ranges.add(90)
                    elif day_diff <= 365:
                        category = "±365 days"
                        name_found_ranges.add(365)
                        all_found_ranges.add(365)
                    else:
                        category = "Outside range"
                        
                except ValueError:
                    # Try year-month only format
                    try:
                        year_month = datetime.strptime(dob_var, "%Y-%m")
                        if (seed_date.year == year_month.year and 
                            seed_date.month == year_month.month):
                            category = "Year+Month only"
                            name_found_ranges.add("year_month")
                            all_found_ranges.add("year_month")
                        else:
                            category = "Invalid year-month"
                    except ValueError:
                        category = "Invalid format"
                
                if category not in categories:
                    categories[category] = []
                categories[category].append(dob_var)
            
            # Calculate individual score for this name based on variations found
            name_score = len(name_found_ranges) / total_ranges if total_ranges > 0 else 0.0
            name_scores.append(name_score)
            
            # Store category classifications and score
            detailed_breakdown["category_classifications"][name] = {
                "categories": categories,
                "score": name_score
            }
                
        except ValueError:
            detailed_breakdown["category_classifications"][name] = {
                "error": "Invalid seed DOB format",
                "score": 0.0
            }
            # Add 0 score for invalid seed DOB
            name_scores.append(0.0)
    
    # Calculate overall score as average of individual name scores
    if name_scores:
        overall_score = sum(name_scores) / len(name_scores)
    else:
        overall_score = 0.0
    
    return {
        "overall_score": overall_score,
        "found_ranges": list(all_found_ranges),
        "total_ranges": total_ranges,
        "detailed_breakdown": detailed_breakdown
    }

def _grade_address_variations(variations: Dict[str, List[List[str]]], seed_addresses: List[str], miner_metrics: Dict[str, Any]) -> Dict[str, Any]:
    """Grade address variations - check all with heuristics, one random with API, and region validation."""
    if not seed_addresses or not any(seed_addresses):
        return {"overall_score": 1.0}
    
    # Collect all addresses with their corresponding seed addresses
    all_addresses = []
    address_seed_mapping = []
    for name_idx, name in enumerate(variations.keys()):
        if name in variations and len(variations[name]) >= 1 and name_idx < len(seed_addresses):
            # Extract address variations (index 2 of each [name_var, dob_var, address_var] array)
            all_variations = variations[name]
            address_variations = [var[2] for var in all_variations if len(var) > 2]  # Include empty strings for proper counting
            if address_variations and seed_addresses[name_idx]:
                valid_addrs = [addr for addr in address_variations if addr and addr.strip()]
                all_addresses.extend(valid_addrs)
                # Map each address to its corresponding seed address
                seed_addr = seed_addresses[name_idx]
                address_seed_mapping.extend([seed_addr] * len(valid_addrs))
    
    if not all_addresses:
        return {"overall_score": 0.0}
    
    # Store detailed breakdown in results (do the work once)
    address_breakdown = {
        "seed_addresses": [],
        "variations_by_name": {},
        "validation_results": {},
        "api_validation": {}
    }
    
    # Strict validation in order:
    # 1. If looks_like_address is false -> return 0
    # 2. If country or city are not in seed -> return 0  
    # 3. If API passes -> full score
    
    # Process each name and validate addresses (do the work once)
    heuristic_perfect = True
    region_matches = 0
    api_validated_addresses = []
    
    for name_idx, name in enumerate(variations.keys()):
        if name not in variations or len(variations[name]) < 1 or name_idx >= len(seed_addresses):
            continue
            
        if not seed_addresses[name_idx]:
            continue
            
        # Extract address variations for this name
        all_variations = variations[name]
        address_variations = [var[2] for var in all_variations if len(var) > 2 and var[2]]
        
        if not address_variations:
            continue
        
        # Store validation results for each address (do the work once)
        validation_results = []
        for i, addr in enumerate(address_variations):
            if not addr or not addr.strip():
                validation_results.append({
                    "address": addr,
                    "seed_address": seed_addresses[name_idx],
                    "looks_like_address": False,
                    "region_match": False,
                    "passed_validation": False,
                    "status": "EMPTY/INVALID"
                })
                heuristic_perfect = False
                continue
                
            # Step 1: Check if looks like address
            looks_like = looks_like_address(addr)
            
            # Step 2: Check if country or city matches seed
            region_match = False
            if looks_like:
                region_match = validate_address_region(addr, seed_addresses[name_idx])
            
            # Track validation results
            passed_validation = looks_like and region_match
            if not looks_like or not region_match:
                heuristic_perfect = False
            
            if passed_validation:
                api_validated_addresses.append(addr)
                region_matches += 1
            
            validation_results.append({
                "address": addr,
                "seed_address": seed_addresses[name_idx],
                "looks_like_address": looks_like,
                "region_match": region_match,
                "passed_validation": passed_validation,
                "status": "PASSED" if passed_validation else "FAILED"
            })
        
        address_breakdown["validation_results"][name] = validation_results
    
    # If first 2 steps fail, return 0 immediately (no API call needed)
    if not heuristic_perfect:
        address_breakdown["api_validation"] = {
            "api_result": False,
            "total_eligible_addresses": 0,
            "api_attempts": [],
            "reason": "Heuristic validation failed - no API call made"
        }
        
        return {
            "overall_score": 0.0,
            "heuristic_perfect": False,
            "api_result": False,
            "region_matches": region_matches,
            "total_addresses": len(all_addresses),
            "base_score": 0.0,
            "detailed_breakdown": address_breakdown
        }
    
    # Only call API if all addresses passed first 2 checks - now validates with Nominatim API
    api_result = False
    api_attempts = []
    nominatim_successful_calls = 0
    nominatim_timeout_calls = 0
    nominatim_failed_calls = 0
    total_calls = 0
    
    if api_validated_addresses:
        # Randomly choose up to 5 different addresses for API validation with Nominatim
        max_addresses = min(5, len(api_validated_addresses))
        chosen_addresses = random.sample(api_validated_addresses, max_addresses)
        
        # Use all chosen addresses for Nominatim API
        nominatim_addresses = chosen_addresses
        
        # Try Nominatim API (up to 5 calls)
        for i, addr in enumerate(nominatim_addresses):
            result = check_with_nominatim(addr)
            api_attempts.append({
                "address": addr,
                "api": "nominatim",
                "result": result,
                "attempt": i + 1
            })
            
            if result == "TIMEOUT":
                nominatim_timeout_calls += 1
            elif result == True:
                nominatim_successful_calls += 1
            else:
                nominatim_failed_calls += 1
            
            # Wait 1 second between API calls to prevent rate limiting
            if i < len(nominatim_addresses) - 1:
                time.sleep(1.0)
        
        
        # Set final result based on Nominatim API results
        total_calls = len(chosen_addresses)
        total_successful = nominatim_successful_calls
        total_timeouts = nominatim_timeout_calls
        total_failed = nominatim_failed_calls
        
        if total_failed > 0:
            api_result = "FAILED"  # Any failure = 0.0 score
        elif total_timeouts > 0:
            api_result = "TIMEOUT"  # All pass but timeouts = -0.2 per timeout
        else:
            api_result = "SUCCESS"  # All pass without timeouts = perfect score
    
    # Scoring based on individual API results
    if api_result == "FAILED":
        base_score = 0.0  # Any failure = 0.0 score
    elif api_result == "TIMEOUT":
        # Calculate penalty: -0.2 per timeout
        timeout_penalty = total_timeouts * 0.2
        base_score = max(0.0, 1.0 - timeout_penalty)  # Ensure score doesn't go below 0
    elif api_result == "SUCCESS":
        base_score = 1.0  # Perfect - all addresses passed without timeouts
    else:
        base_score = 0.0  # Default fallback
    
    # Store API validation results
    address_breakdown["api_validation"] = {
        "api_result": api_result,
        "total_eligible_addresses": len(api_validated_addresses),
        "api_attempts": api_attempts,
        "nominatim_successful_calls": nominatim_successful_calls,
        "nominatim_timeout_calls": nominatim_timeout_calls,
        "nominatim_failed_calls": nominatim_failed_calls,
        "total_successful_calls": total_successful,
        "total_timeout_calls": total_timeouts,
        "total_failed_calls": total_failed,
        "total_calls": total_calls
    }
    
    return {
        "overall_score": base_score,
        "heuristic_perfect": heuristic_perfect,
        "api_result": api_result,
        "region_matches": region_matches,
        "total_addresses": len(all_addresses),
        "detailed_breakdown": address_breakdown
    }


def get_name_variation_rewards(
    self,
    seed_names: List[str],
    seed_dob: List[str],
    seed_addresses: List[str],
    seed_script: List[str],
    responses: List[Dict[str, List[List[str]]]],
    uids: List[int],
    variation_count: int = 10,
    phonetic_similarity: Dict[str, float] = None,
    orthographic_similarity: Dict[str, float] = None,
    rule_based: Dict[str, Any] = None  # New parameter for rule-based metadata
) -> Tuple[np.ndarray, List[Dict]]:
    """
    Calculate rewards for execution vectors (name variations) that simulate threat scenarios.
    
    This function evaluates how well miners generate execution vectors (name variations)
    that could be used to bypass identity screening systems. The evaluation considers:
    1. Adherence to the specified threat scenario parameters
    2. Quality and diversity of execution vectors
    3. Effectiveness as potential bypass methods based on similarity metrics
    4. Compliance with requested rule-based transformations
    5. Compliance with requested DOB and address variations
    
    Args:
        seed_names: Original identity names to generate variations for
        responses: List of execution vector responses from miners
        uids: List of UIDs corresponding to responses
        variation_count: Expected number of execution vectors per identity
        phonetic_similarity: Dictionary mapping similarity levels to percentages
        orthographic_similarity: Dictionary mapping similarity levels to percentages
        rule_based: Dictionary containing rule-based requirements
        
    Returns:
        Tuple containing:
        - Array of rewards for each miner based on execution vector quality
        - List of dictionaries containing detailed scoring metrics for each miner
    """
    # Default similarity preferences if none provided
    if phonetic_similarity is None:
        phonetic_similarity = {"Medium": 1.0}
    if orthographic_similarity is None:
        orthographic_similarity = {"Medium": 1.0}
        
    # Boundaries for different similarity levels (ranges instead of thresholds)
    phonetic_boundaries = {
        "Light": (0.8, 1.0),  # High similarity range
        "Medium": (0.6, 0.8), # Moderate similarity range
        "Far": (0.3, 0.6)     # Low similarity range
    }
    
    orthographic_boundaries = {
        "Light": (0.7, 1.0),  # High similarity range
        "Medium": (0.5, 0.7), # Moderate similarity range
        "Far": (0.2, 0.5)     # Low similarity range
    }
    
    # Run ID is now managed at the forward pass level, not in reward function
    
    rewards = np.zeros(len(responses))
    detailed_metrics = []  # Store detailed metrics for each miner
    
    # Log rule-based requirements if provided
    # if rule_based:
    #     #bt.logging.info(f"Rule-based requirements: {rule_based}")
    #     #bt.logging.info(f"Target rules: {rule_based.get('selected_rules', [])}")
    #     #bt.logging.info(f"Target rule-based percentage: {rule_based.get('rule_percentage', 30)}%")
    # else:
    #     #bt.logging.info("No rule-based requirements specified")
    #     pass
    
    # Validate that responses and uids have the same length
    if len(responses) != len(uids):
        bt.logging.error(f"CRITICAL: Length mismatch between responses ({len(responses)}) and uids ({len(uids)})")
        raise ValueError(f"Length mismatch: responses={len(responses)}, uids={len(uids)}")
    
    bt.logging.info(f"Processing rewards for {len(responses)} miners with UIDs: {uids}")
    
    # Pre-transliterate non-Latin seed names once for all miners
    bt.logging.info("Pre-transliterating non-Latin seed names...")
    start_time = time.time()
    transliterated_seed_names = {}
    for name, script in zip(seed_names, seed_script):
        if script != "latin":
            bt.logging.info(f"Transliterating non-Latin name: '{name}' (script: {script})")
            transliterated_name = transliterate_name_with_llm(name, script)
            transliterated_seed_names[name] = transliterated_name
            bt.logging.info(f"Transliterated '{name}' to '{transliterated_name}'")
        else:
            transliterated_seed_names[name] = name  # Keep Latin names as-is
    end_time = time.time()
    bt.logging.info(f"Transliteration complete in {end_time - start_time:.2f} seconds")
    bt.logging.info(f"Transliteration complete. Transliterated names: {transliterated_seed_names}")
    
    # Process each miner's response
    for i, (response, uid) in enumerate(zip(responses, uids)):
        #bt.logging.info(f"\n{'='*50}")
        #bt.logging.info(f"Processing miner {uid}")
        
        # Initialize metrics dictionary for this miner
        miner_metrics = {
            "quality_scores": {},
            "penalties": {
                "extra_names": 0.0,
                "missing_names": 0.0,
                "insufficient_addresses": 0.0,
                "insufficient_dob": 0.0,
                "total_penalty": 0.0
            },
            "completeness_multiplier": 1.0,
            "name_metrics": {},
            "invalid_names": [],
            "missing_names": []
        }
        
        # Correctly access the variations from the response object
        variations = response.variations if hasattr(response, 'variations') else {}
        
        if not variations:
            bt.logging.warning(f"Miner {uid} returned invalid or empty response")
            rewards[i] = 0.0
            # Correctly set metrics for invalid/empty response
            miner_metrics["penalties"]["missing_names"] = 1.0  # All names are missing
            miner_metrics["penalties"]["total_penalty"] = 1.0 
            miner_metrics["completeness_multiplier"] = 0.0
            miner_metrics["average_quality"] = 0.0
            miner_metrics["final_reward"] = 0.0
            detailed_metrics.append(miner_metrics)
            continue
            
        quality_scores = []
        base_scores = []
        extra_names_penalty = 0.0

        # Calculate penalty for unexpected names (extra variations)
        invalid_names = set(variations.keys()) - set(seed_names)
        if invalid_names:
            bt.logging.warning(f"Miner {uid} provided variations for unexpected names: {invalid_names}")
            # 10% penalty per extra name, up to 70% max
            extra_penalty = min(0.7, len(invalid_names) * 0.1)
            bt.logging.info(f"Extra penalty: {extra_penalty}")
            extra_names_penalty = float(extra_penalty)
            miner_metrics["invalid_names"] = list(invalid_names)
        
        # Safety check: ensure all variations have the correct format [name, dob, address]
        for name, vars_list in variations.items():
            if not vars_list:
                bt.logging.warning(f"Miner {uid} provided empty variations for {name}")
                continue
            
            # Check if each variation has at least 3 elements (name, dob, address)
            for j, var in enumerate(vars_list):
                if not isinstance(var, (list, tuple)) or len(var) < 3:
                    bt.logging.warning(f"Miner {uid} provided incomplete variation {j} for {name}: expected [name, dob, address], got {var}")
                    # Pad with empty strings if needed
                    if isinstance(var, (list, tuple)):
                        while len(var) < 3:
                            var.append("")
                    else:
                        # If it's not a list/tuple, replace it with a properly formatted one
                        vars_list[j] = [str(var) if var else "", "", ""]
        
        # Penalty for too many variations per name, DOB, and addresses
        for name, vars_list in variations.items():
            
            # Extract name, DOB, and address variations from the structure once
            # vars_list is [[name_var, dob_var, address_var], [name_var, dob_var, address_var], ...]
            name_variations = [var[0] for var in vars_list if len(var) > 0]  # Include empty strings for proper counting
            dob_variations = [var[1] for var in vars_list if len(var) > 1]  # Include empty strings for proper counting
            address_variations = [var[2] for var in vars_list if len(var) > 2]  # Include empty strings for proper counting
            
            if variation_count > 0:
                allowed_with_grace = int(variation_count * 1.2)  # 20% grace, rounded down
                
                # Check names for variation count
                if len(name_variations) > allowed_with_grace:
                    too_many = len(name_variations) - allowed_with_grace
                    penalty_too_many = too_many * 0.05  # 5% per extra
                    # bt.logging.info(f"Too many name variations for {name}: {too_many} extra → penalty {penalty_too_many}")
                    extra_names_penalty += penalty_too_many
                
                # Check DOB for variation count
                if len(dob_variations) > allowed_with_grace:
                    too_many = len(dob_variations) - allowed_with_grace
                    penalty_too_many = too_many * 0.05  # 5% per extra
                    # bt.logging.info(f"Too many DOB variations for {name}: {too_many} extra → penalty {penalty_too_many}")
                    extra_names_penalty += penalty_too_many
                
                # Check addresses for variation count
                if len(address_variations) > allowed_with_grace:
                    too_many = len(address_variations) - allowed_with_grace
                    penalty_too_many = too_many * 0.05  # 5% per extra
                    # bt.logging.info(f"Too many address variations for {name}: {too_many} extra → penalty {penalty_too_many}")
                    extra_names_penalty += penalty_too_many
        
            # Normalize DOB variations for duplicate detection
            def normalize_dob(dob_str):
                """Normalize DOB string by removing extra spaces and standardizing format"""
                if not dob_str:
                    return ""
                # Remove all spaces and convert to lowercase
                normalized = dob_str.replace(" ", "").replace("-", "").replace("/", "").replace(".", "").lower()
                return normalized
            
            # Normalize address variations for duplicate detection
            def normalize_address(addr_str):
                """Normalize address string by removing extra spaces and standardizing format"""
                if not addr_str:
                    return ""
                # Remove extra spaces, convert to lowercase, and standardize common separators
                normalized = " ".join(addr_str.split()).lower()
                # Replace common separators with spaces
                normalized = normalized.replace(",", " ").replace(";", " ").replace("-", " ")
                # Remove multiple spaces
                normalized = " ".join(normalized.split())
                return normalized
            
            # Penalty for duplicate variations - names
            duplicates_names = len(name_variations) - len(set(name_variations))
            if duplicates_names > 0:
                penalty_duplicates = duplicates_names * 0.05  # e.g. 5% penalty per duplicate
                # bt.logging.info(f"Duplicate variations for {name}: {duplicates_names} duplicates → penalty {penalty_duplicates}")
                extra_names_penalty += penalty_duplicates
            
            # Penalty for duplicate variations - DOB (with normalization)
            dob_duplicates_penalty = 0.0
            if dob_variations:  # Check if DOB list exists and is not empty
                normalized_dobs = [normalize_dob(dob) for dob in dob_variations if dob]  # Filter out empty strings
                duplicates_dob = len(normalized_dobs) - len(set(normalized_dobs))
                if duplicates_dob > 0:
                    penalty_duplicates = duplicates_dob * 0.05  # e.g. 5% penalty per duplicate
                    # bt.logging.info(f"Duplicate DOB variations for {name}: {duplicates_dob} duplicates → penalty {penalty_duplicates}")
                    dob_duplicates_penalty += penalty_duplicates
            
            dob_duplicates_penalty = min(dob_duplicates_penalty, 0.1)  # Max 10% penalty
            # Penalty for duplicate variations - addresses (with normalization)
            address_duplicates_penalty = 0.0
            if address_variations:  # Check if address list exists and is not empty
                normalized_addresses = [normalize_address(addr) for addr in address_variations if addr]  # Filter out empty strings
                duplicates_addresses = len(normalized_addresses) - len(set(normalized_addresses))
                if duplicates_addresses > 0:
                    penalty_duplicates = duplicates_addresses * 0.05  # e.g. 5% penalty per duplicate
                    # bt.logging.info(f"Duplicate address variations for {name}: {duplicates_addresses} duplicates → penalty {penalty_duplicates}")
                    address_duplicates_penalty += penalty_duplicates
            
            address_duplicates_penalty = min(address_duplicates_penalty, 0.5)  # Max 50% penalty

            extra_names_penalty = extra_names_penalty + dob_duplicates_penalty + address_duplicates_penalty

        # Optionally cap at 1.0 total
        extra_names_penalty = min(extra_names_penalty, 1.0)
        miner_metrics["penalties"]["extra_names"] = extra_names_penalty
        miner_metrics["penalties"]["extra_names_breakdown"] = {
            "dob_duplicates": dob_duplicates_penalty,
            "address_duplicates": address_duplicates_penalty
        }
    
        # Calculate penalty for missing names
        missing_names = set(seed_names) - set(variations.keys())
        if missing_names:
            bt.logging.warning(f"Miner {uid} missing variations for names: {missing_names}")
            # 20% penalty per missing name, up to 90% max
            missing_penalty = min(0.9, len(missing_names) * 0.2)
            #bt.logging.info(f"Missing penalty: {missing_penalty}")
            miner_metrics["penalties"]["missing_names"] = float(missing_penalty)
            miner_metrics["missing_names"] = list(missing_names)
        
        # Calculate penalty for insufficient address variations
        insufficient_addresses_penalty = 0.0
        insufficient_addresses = []
        
        if variation_count > 0:
            min_required = max(1, int(variation_count * 0.8))  # At least 80% of expected variations
            
            for name, vars_list in variations.items():
                # Extract address variations from the structure
                address_variations = [var[2] for var in vars_list if len(var) > 2]  # Include empty strings for proper counting
                address_count = len([addr for addr in address_variations if addr.strip()])  # Count only non-empty addresses
                if address_count < min_required:
                    insufficient_count = min_required - address_count
                    insufficient_addresses.append(f"{name}: {address_count}/{min_required}")
                    # 10% penalty per missing address variation, up to 50% max per name
                    penalty_per_name = min(0.5, insufficient_count * 0.1)
                    insufficient_addresses_penalty += penalty_per_name
                    bt.logging.warning(f"Miner {uid} insufficient address variations for {name}: {address_count}/{min_required} → penalty {penalty_per_name}")
        
        # Cap the insufficient addresses penalty
        insufficient_addresses_penalty = min(insufficient_addresses_penalty, 0.4)  # Max 40% penalty
        miner_metrics["penalties"]["insufficient_addresses"] = float(insufficient_addresses_penalty)
        
        # Calculate penalty for insufficient DOB variations
        insufficient_dob_penalty = 0.0
        insufficient_dob = []
        
        if variation_count > 0:
            min_required = max(1, int(variation_count * 0.8))  # At least 80% of expected variations
            
            for name, vars_list in variations.items():
                # Extract DOB variations from the structure
                dob_variations = [var[1] for var in vars_list if len(var) > 1]  # Include empty strings for proper counting
                dob_count = len([dob for dob in dob_variations if dob.strip()])  # Count only non-empty DOBs
                if dob_count < min_required:
                    insufficient_count = min_required - dob_count
                    insufficient_dob.append(f"{name}: {dob_count}/{min_required}")
                    # 10% penalty per missing DOB variation, up to 50% max per name
                    penalty_per_name = min(0.5, insufficient_count * 0.1)
                    insufficient_dob_penalty += penalty_per_name
                    bt.logging.warning(f"Miner {uid} insufficient DOB variations for {name}: {dob_count}/{min_required} → penalty {penalty_per_name}")
        
        # Cap the insufficient DOB penalty
        insufficient_dob_penalty = min(insufficient_dob_penalty, 0.1)  # Max 10% penalty
        miner_metrics["penalties"]["insufficient_dob"] = float(insufficient_dob_penalty)
        
        # Calculate total penalty and completeness multiplier
        total_penalty = min(0.9, miner_metrics["penalties"]["extra_names"] + miner_metrics["penalties"]["missing_names"] + miner_metrics["penalties"]["insufficient_addresses"] + miner_metrics["penalties"]["insufficient_dob"])
        completeness_multiplier = max(0.1, 1.0 - total_penalty)
        miner_metrics["penalties"]["total_penalty"] = float(total_penalty)
        miner_metrics["completeness_multiplier"] = float(completeness_multiplier)

        # Add rule-based metrics fields
        if rule_based:
            miner_metrics["rule_compliance"] = {
                "overall_score": 0.0,
                "by_name": {}
            }
        
        # Process each seed name
        for name, script in zip(seed_names, seed_script):
            if name not in variations or not variations[name]:
                continue
            
            # Skip non-Latin names - they will have their own judging part
            if script != "latin":
                continue

            # Convert base name to lowercase, only grading lowercase names
            base_name = name.lower()
            
            # Get variations for this name (use original name as key)
            # variations[name] is a list of [name_var, dob_var, address_var] arrays
            # We need to extract just the name variations (index 0 of each array)
            all_variations = variations[name]
            name_variations = [var[0] for var in all_variations if len(var) > 0]  # Include empty strings for proper counting
            name_metrics = {
                "variations": [],
                "quality_score": 0.0,
                "uniqueness_score": 0.0,
                "count_score": 0.0,
                "length_score": 0.0,
                "phonetic_scores": [],
                "orthographic_scores": []
            }
            
            # Calculate quality score
            try:
                quality, base_score, name_detailed_metrics = calculate_variation_quality(
                    base_name,
                    name_variations,
                    phonetic_similarity=phonetic_similarity,
                    orthographic_similarity=orthographic_similarity,
                    expected_count=variation_count,
                    rule_based=rule_based  # Pass rule-based metadata
                )
                quality_scores.append(quality)
                base_scores.append(base_score)
                miner_metrics["name_metrics"][name] = name_detailed_metrics
                
                # Extract rule compliance metrics if available
                if rule_based and "rule_compliance" in name_detailed_metrics:
                    miner_metrics["rule_compliance"]["by_name"][name] = name_detailed_metrics["rule_compliance"]
            except Exception as e:
                bt.logging.error(f"Error calculating quality for miner {uid}, name '{base_name}': {str(e)}")
                traceback.print_exc()

        start_time = time.time()
        # Process each non-Latin seed name using phonetic-only scoring with pre-transliterated names
        for name, script in zip(seed_names, seed_script):
            if name not in variations or not variations[name]:
                continue

            if script == "latin":
                continue
                
            # Get variations for this name
            # variations[name] is a list of [name_var, dob_var, address_var] arrays
            # We need to extract just the name variations (index 0 of each array)
            all_variations = variations[name]
            name_variations = [var[0] for var in all_variations if len(var) > 0]  # Include empty strings for proper counting
            
            # Use pre-transliterated name
            transliterated_name = transliterated_seed_names[name]
            
            # Use phonetic-only scoring on transliterated name
            try:
                quality, base_score, name_detailed_metrics = calculate_variation_quality_phonetic_only(
                    transliterated_name,
                    name_variations,
                    phonetic_similarity=phonetic_similarity,
                    expected_count=variation_count
                )
                # Add transliteration info to metrics
                name_detailed_metrics["transliteration"] = {
                    "original_name": name,
                    "transliterated_name": transliterated_name,
                    "transliteration_success": True
                }
            except Exception as e:
                bt.logging.error(f"Error calculating phonetic-only quality for miner {uid}, name '{name}': {str(e)}")
                traceback.print_exc()
                continue
            
            # Add scoring method info to metrics
            name_detailed_metrics["scoring_method"] = "phonetic_only_with_llm_transliteration"
            
            quality_scores.append(quality)
            base_scores.append(base_score)
            miner_metrics["name_metrics"][name] = name_detailed_metrics
        end_time = time.time()
        bt.logging.info(f"Phonetic-only scoring time: {end_time - start_time:.2f} seconds")
        
        # Calculate overall rule compliance score if applicable
        if rule_based and quality_scores and any("rule_compliance" in miner_metrics["name_metrics"].get(name, {}) for name in seed_names):
            rule_scores = [
                miner_metrics["name_metrics"].get(name, {}).get("rule_compliance", {}).get("score", 0.0)
                for name in seed_names if name in miner_metrics["name_metrics"]
            ]
            if rule_scores:
                miner_metrics["rule_compliance"]["overall_score"] = float(sum(rule_scores) / len(rule_scores))
                #bt.logging.info(f"Overall rule compliance score: {miner_metrics['rule_compliance']['overall_score']:.3f}")
        
        # Grade DOB variations before final reward calculation
        dob_grading_score = _grade_dob_variations(variations, seed_dob, miner_metrics)
        miner_metrics["dob_grading"] = dob_grading_score
        
        # Grade address variations before final reward calculation
        start_time = time.time()
        address_grading_score = _grade_address_variations(variations, seed_addresses, miner_metrics)
        miner_metrics["address_grading"] = address_grading_score
        end_time = time.time()
        bt.logging.info(f"Address grading time: {end_time - start_time:.2f} seconds")
        
        # Calculate final reward incorporating DOB and address grading
        if quality_scores:
            avg_quality = sum(quality_scores) / len(quality_scores)
            avg_base_score = sum(base_scores) / len(base_scores)
            
            # Separate weights for each component
            quality_weight = 0.3
            dob_weight = 0.1
            address_weight = 0.6
            
            # Calculate each component separately
            quality_component = avg_quality * quality_weight
            
            # DOB component
            if dob_grading_score["overall_score"] == 0.0 and any(seed_dob):
                dob_component = 0.0  # 0 points for missing DOB variations
            else:
                dob_component = dob_grading_score["overall_score"] * dob_weight
            
            # Address component
            if address_grading_score["overall_score"] == 0.0 and any(seed_addresses):
                address_component = 0.0  # 0 points for missing address variations
            else:
                address_component = address_grading_score["overall_score"] * address_weight
            
            # Final quality is sum of all components
            final_quality = quality_component + dob_component + address_component
            
            rewards[i] = final_quality * completeness_multiplier
            miner_metrics["average_base_score"] = float(avg_base_score)
            miner_metrics["average_quality"] = float(avg_quality)
            miner_metrics["identity_quality"] = float(final_quality)
            miner_metrics["final_reward"] = float(rewards[i])
        else:
            rewards[i] = 0.0
            miner_metrics["average_quality"] = 0.0
            miner_metrics["identity_quality"] = 0.0
            miner_metrics["final_reward"] = 0.0
        
        # # # ADD DETAILED LOGGING HERE to debug 0.0 scores
        # # bt.logging.info(f"--- DEBUGGING REWARD FOR MINER {uid} ---")
        # # bt.logging.info(f"Seed names with variations: {[name for name in seed_names if name in variations and variations[name]]}")
        # # bt.logging.info(f"Quality scores per name: {quality_scores}")
        # # bt.logging.info(f"Average quality score: {miner_metrics['average_quality']:.4f}")
        # # bt.logging.info(f"Completeness multiplier (1.0 - penalty): {completeness_multiplier:.4f}")
        # # bt.logging.info(f"Final reward (avg_quality * completeness_multiplier): {rewards[i]:.4f}")
        # # bt.logging.info(f"--- END DEBUGGING REWARD FOR MINER {uid} ---")
        
        # #bt.logging.info(f"Miner {uid} final Score: {rewards[i]}")
        # #bt.logging.info(f"Miner {uid} penalties: {miner_metrics['penalties']}")
        # if 'rule_compliance' in miner_metrics:
        #     bt.logging.info(f"Miner {uid} rule compliance: {miner_metrics['rule_compliance']['overall_score']}")
        # else:
        #     bt.logging.info(f"Miner {uid} rule compliance: 0.0")
        bt.logging.info(f"Miner {uid} Base quality scores: {quality_scores}")
        bt.logging.info(f"Miner {uid} average quality: {miner_metrics['average_quality']}")
        bt.logging.info(f"Miner {uid} completeness multiplier: {miner_metrics['completeness_multiplier']}")
        bt.logging.info(f"Miner {uid} DOB score: {miner_metrics.get('dob_grading', {}).get('overall_score', 0.0)}")
        bt.logging.info(f"Miner {uid} Address score: {miner_metrics.get('address_grading', {}).get('overall_score', 0.0)}")
        bt.logging.info(f"Miner {uid} final Score: {miner_metrics['final_reward']}")
        detailed_metrics.append(miner_metrics)
        
    # After initial rewards are calculated, apply penalties for high similarity between miners
    # Process seed names for cheating detection using pre-transliterated names
    processed_seed_names = []
    for name, script in zip(seed_names, seed_script):
        if script != "latin":
            # Use pre-transliterated name
            processed_seed_names.append(transliterated_seed_names[name])
        else:
            # Use name as-is without script suffix processing
            processed_seed_names.append(name)
    
    bt.logging.info(f"Processed seed names for cheating detection: {processed_seed_names}")
    
    try:
        rewards, detailed_metrics = _calculate_similarity_and_penalties(
            responses, uids, processed_seed_names, detailed_metrics, rewards
        )
        bt.logging.info(detailed_metrics)
    except Exception as e:
        bt.logging.error(f"Error in similarity and penalty calculation: {str(e)}")
        bt.logging.warning("Using rewards without similarity penalties as fallback")
        # Keep the original rewards without applying similarity penalties
        # detailed_metrics would remain as calculated before the penalty step
    
    # Final verification: ensure rewards array length matches UIDs length
    if len(rewards) != len(uids):
        bt.logging.error(f"CRITICAL: Final rewards length ({len(rewards)}) does not match UIDs length ({len(uids)})")
        raise ValueError(f"Final length mismatch: rewards={len(rewards)}, uids={len(uids)}")
    
    bt.logging.info(f"Successfully calculated rewards for {len(rewards)} miners")
    bt.logging.debug(f"Final rewards: {rewards}")
    bt.logging.debug(f"Final UIDs: {uids}")
    
    return rewards, detailed_metrics


def calculate_rule_compliance_score(
    original_name: str,
    variations: List[str],
    target_rules: List[str],
    target_percentage: float = 0.3
) -> Tuple[float, Dict]:
    """
    Calculate how well the variations comply with the target rules.
    
    Args:
        original_name: The original name
        variations: List of name variations
        target_rules: List of rules that should be followed
        target_percentage: Percentage of variations that should comply with rules
        
    Returns:
        Tuple containing:
        - Compliance score (0-1)
        - Dictionary with detailed metrics
    """
    # bt.logging.info(f"\nCalculating rule compliance for '{original_name}'")
    # bt.logging.info(f"Target rules: {target_rules}")
    # bt.logging.info(f"Target percentage: {target_percentage * 100:.1f}%")
    
    if not variations or not target_rules:
        bt.logging.warning("No variations or no target rules provided for rule compliance calculation.")
        return 0.0, {
            "compliant_variations_by_rule": {},
            "rules_satisfied_by_variation": {},
            "compliance_ratio_overall_variations": 0.0,
            "overall_compliant_unique_variations_count": 0,
            "expected_compliant_variations_count": 0,
            "quantity_score": 0.0,
            "rule_diversity_factor": 0.0,
            "num_target_rules_met": 0,
            "total_target_rules": len(target_rules) if target_rules else 0,
            "score": 0.0
        }
    
    # Evaluate rule compliance
    # compliant_variations_by_rule is Dict[str (rule_name), List[str (variation)]]
    compliant_variations_by_rule, compliance_ratio_from_evaluator = evaluate_rule_compliance(
        original_name, 
        variations, 
        target_rules
    )
    
    # Check if no rules were possible for this name structure
    # If target_rules were provided but evaluate_rule_compliance returned empty results,
    # it means no rules were applicable to this name structure
    if target_rules and not compliant_variations_by_rule:
        bt.logging.debug(f"⚠️ No rules were applicable for '{original_name}' with target rules: {target_rules}")
        return 1.0, {
            "compliant_variations_by_rule": {},
            "rules_satisfied_by_variation": {},
            "compliance_ratio_overall_variations": 0.0,
            "overall_compliant_unique_variations_count": 0,
            "expected_compliant_variations_count": 0,
            "quantity_score": 1.0,
            "rule_diversity_factor": 1.0,
            "num_target_rules_met": 0,
            "total_target_rules": len(target_rules),
            "score": 1.0
        }
    
    # Create a dictionary to map each compliant variation to the list of rules it satisfied
    rules_satisfied_by_variation = {}
    for rule, rule_compliant_variations_list in compliant_variations_by_rule.items():
        for variation in rule_compliant_variations_list:
            if variation not in rules_satisfied_by_variation:
                rules_satisfied_by_variation[variation] = []
            # Ensure no duplicate rules (though unlikely with current evaluators)
            if rule not in rules_satisfied_by_variation[variation]:
                 rules_satisfied_by_variation[variation].append(rule)

    # Count unique variations that satisfied at least one rule (from the target_rules)
    overall_compliant_count = len(rules_satisfied_by_variation)
    expected_compliant_count = max(1, int(len(variations) * target_percentage))
    
    # bt.logging.info(f"Found {overall_compliant_count} unique variations complying with at least one target rule (expected ~{expected_compliant_count} based on target percentage)")
    
    # for rule, variations_list in compliant_variations_by_rule.items():
    #     # This logging shows all rules returned by evaluate_rule_compliance, which should be the target_rules
    #     bt.logging.info(f"Rule '{rule}': {len(variations_list)} variations matched")
    
    # Calculate the quantity-based compliance score
    ratio_of_actual_to_expected = overall_compliant_count / expected_compliant_count if expected_compliant_count > 0 else 0.0
    
    quantity_score = 0.0
    if ratio_of_actual_to_expected <= 0.0:
        quantity_score = 0.0
    elif ratio_of_actual_to_expected <= 1.0:  # At or below target
        quantity_score = ratio_of_actual_to_expected
    else:  # Above target - apply a gentler penalty
        quantity_score = max(0.5, 1.5 - 0.5 * ratio_of_actual_to_expected)
    
    #bt.logging.info(f"Overall compliance ratio vs target: {ratio_of_actual_to_expected:.2f}, Quantity-based score: {quantity_score:.2f}")

    # Calculate rule diversity factor
    num_target_rules_met = 0
    rule_diversity_factor = 0.0

    if not target_rules: # No specific rules targeted, so diversity is maximal or not applicable.
        rule_diversity_factor = 1.0
    elif overall_compliant_count == 0: # No variations complied with any target rule.
        # This case should have been handled earlier, but just in case
        rule_diversity_factor = 0.0
        num_target_rules_met = 0
    else:
        # Count how many of the *effective_rules* were satisfied by at least one variation.
        # compliant_variations_by_rule.keys() contains only the rules that were actually evaluated
        # (after filtering out impossible rules in evaluate_rule_compliance)
        satisfied_effective_rules = set()
        for rule_name, compliant_vars_for_rule_list in compliant_variations_by_rule.items():
            if compliant_vars_for_rule_list:  # Rule was satisfied by at least one variation
                satisfied_effective_rules.add(rule_name)
        num_target_rules_met = len(satisfied_effective_rules)
        
        # Calculate diversity based on effective rules (rules that were actually possible to apply)
        effective_rules_count = len(compliant_variations_by_rule)
        if effective_rules_count > 0:
            rule_diversity_factor = num_target_rules_met / effective_rules_count
        else:
            # No effective rules means no rules were possible for this name structure
            rule_diversity_factor = 1.0

    #bt.logging.info(f"Met {num_target_rules_met} out of {len(compliant_variations_by_rule)} effective rules. Rule diversity factor: {rule_diversity_factor:.2f}")

    # Final score combines quantity and diversity
    final_score = quantity_score * rule_diversity_factor
    # bt.logging.info(f"Final rule compliance score (quantity * diversity): {final_score:.2f}")
    
    return final_score, {
        "compliant_variations_by_rule": compliant_variations_by_rule,
        "rules_satisfied_by_variation": rules_satisfied_by_variation,
        "compliance_ratio_overall_variations": compliance_ratio_from_evaluator, # Ratio of variations that matched any rule to total variations
        "overall_compliant_unique_variations_count": overall_compliant_count,
        "expected_compliant_variations_count": expected_compliant_count,
        "quantity_score": float(quantity_score),
        "rule_diversity_factor": float(rule_diversity_factor),
        "num_target_rules_met": num_target_rules_met,
        "total_target_rules": len(target_rules),
        "score": float(final_score) # This is the score based on meeting the target rule_percentage and diversity
    }<|MERGE_RESOLUTION|>--- conflicted
+++ resolved
@@ -192,14 +192,11 @@
 
 def looks_like_address(address: str) -> bool:
     address = address.strip().lower()
-<<<<<<< HEAD
-    address_len = address.strip().replace(" ", "").replace(",", "")
-=======
 
     # Keep all letters (Latin and non-Latin) and numbers
     # Using a more compatible approach for Unicode characters
     address_len = re.sub(r'[^\w]', '', address.strip(), flags=re.UNICODE)
->>>>>>> f31469f8
+
     if len(address_len) < 30:
         return False
     if len(address_len) > 300:  # maximum length check
